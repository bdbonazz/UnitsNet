//------------------------------------------------------------------------------
// <auto-generated>
//     This code was generated by \generate-code.bat.
//
//     Changes to this file will be lost when the code is regenerated.
//     The build server regenerates the code before each build and a pre-build
//     step will regenerate the code on each local build.
//
//     See https://github.com/angularsen/UnitsNet/wiki/Adding-a-New-Unit for how to add or edit units.
//
//     Add CustomCode\Quantities\MyQuantity.extra.cs files to add code to generated quantities.
//     Add UnitDefinitions\MyQuantity.json and run generate-code.bat to generate new units or quantities.
//
// </auto-generated>
//------------------------------------------------------------------------------

// Licensed under MIT No Attribution, see LICENSE file at the root.
// Copyright 2013 Andreas Gullberg Larsen (andreas.larsen84@gmail.com). Maintained at https://github.com/angularsen/UnitsNet.

// ReSharper disable once CheckNamespace
namespace UnitsNet.Units
{
    // Disable missing XML comment warnings for the generated unit enums.
    #pragma warning disable 1591

    public enum MassUnit
    {
        Centigram = 1,
        Decagram = 2,
        Decigram = 3,

        /// <summary>
        ///     Earth mass is a ratio unit to the mass of planet Earth.
        /// </summary>
        /// <remarks>https://en.wikipedia.org/wiki/Earth_mass</remarks>
        EarthMass = 4,
        Femtogram = 35,

        /// <summary>
        ///     A grain is a unit of measurement of mass, and in the troy weight, avoirdupois, and Apothecaries' system, equal to exactly 64.79891 milligrams.
        /// </summary>
        /// <remarks>https://en.wikipedia.org/wiki/Grain_(unit)</remarks>
        Grain = 5,
        Gram = 6,
        Hectogram = 7,
        Kilogram = 8,
        Kilopound = 9,
        Kilotonne = 10,

        /// <summary>
        ///     The long or imperial hundredweight (abbreviation cwt) is a unit of mass equal to 112 pounds in US and Canada.
        /// </summary>
        /// <remarks>https://en.wikipedia.org/wiki/Hundredweight</remarks>
        LongHundredweight = 11,

        /// <summary>
        ///     Long ton (weight ton or Imperial ton) is a unit of mass equal to 2,240 pounds (1,016 kg) and is the name for the unit called the "ton" in the avoirdupois or Imperial system of measurements that was used in the United Kingdom and several other Commonwealth countries before metrication.
        /// </summary>
        /// <remarks>http://en.wikipedia.org/wiki/Long_ton</remarks>
        LongTon = 12,
        Megapound = 13,
        Megatonne = 14,
        Microgram = 15,
        Milligram = 16,
        Nanogram = 17,

        /// <summary>
        ///     The international avoirdupois ounce (abbreviated oz) is defined as exactly 28.349523125 g under the international yard and pound agreement of 1959, signed by the United States and countries of the Commonwealth of Nations. 16 oz make up an avoirdupois pound.
        /// </summary>
        /// <remarks>https://en.wikipedia.org/wiki/Ounce</remarks>
        Ounce = 18,
<<<<<<< HEAD
        Picogram = 28,
=======
        Picogram = 29,
>>>>>>> c3cfde6c

        /// <summary>
        ///     The pound or pound-mass (abbreviations: lb, lbm) is a unit of mass used in the imperial, United States customary and other systems of measurement. A number of different definitions have been used, the most common today being the international avoirdupois pound which is legally defined as exactly 0.45359237 kilograms, and which is divided into 16 avoirdupois ounces.
        /// </summary>
        /// <remarks>https://en.wikipedia.org/wiki/Pound_(mass)</remarks>
        Pound = 19,

        /// <summary>
        ///     The short hundredweight (abbreviation cwt) is a unit of mass equal to 100 pounds in US and Canada. In British English, the short hundredweight is referred to as the "cental".
        /// </summary>
        /// <remarks>https://en.wikipedia.org/wiki/Hundredweight</remarks>
        ShortHundredweight = 20,

        /// <summary>
        ///     The short ton is a unit of mass equal to 2,000 pounds (907.18474 kg), that is most commonly used in the United States – known there simply as the ton.
        /// </summary>
        /// <remarks>http://en.wikipedia.org/wiki/Short_ton</remarks>
        ShortTon = 21,

        /// <summary>
        ///     The slug (abbreviation slug) is a unit of mass that is accelerated by 1 ft/s² when a force of one pound (lbf) is exerted on it.
        /// </summary>
        /// <remarks>http://en.wikipedia.org/wiki/Slug_(unit)</remarks>
        Slug = 22,

        /// <summary>
        ///     Solar mass is a ratio unit to the mass of the solar system star, the sun.
        /// </summary>
        /// <remarks>https://en.wikipedia.org/wiki/Solar_mass</remarks>
        SolarMass = 23,

        /// <summary>
        ///     The stone (abbreviation st) is a unit of mass equal to 14 pounds avoirdupois (about 6.35 kilograms) used in Great Britain and Ireland for measuring human body weight.
        /// </summary>
        /// <remarks>http://en.wikipedia.org/wiki/Stone_(unit)</remarks>
        Stone = 24,
        Tonne = 25,
    }

    #pragma warning restore 1591
}<|MERGE_RESOLUTION|>--- conflicted
+++ resolved
@@ -69,11 +69,7 @@
         /// </summary>
         /// <remarks>https://en.wikipedia.org/wiki/Ounce</remarks>
         Ounce = 18,
-<<<<<<< HEAD
-        Picogram = 28,
-=======
         Picogram = 29,
->>>>>>> c3cfde6c
 
         /// <summary>
         ///     The pound or pound-mass (abbreviations: lb, lbm) is a unit of mass used in the imperial, United States customary and other systems of measurement. A number of different definitions have been used, the most common today being the international avoirdupois pound which is legally defined as exactly 0.45359237 kilograms, and which is divided into 16 avoirdupois ounces.
