--- conflicted
+++ resolved
@@ -26,13 +26,13 @@
 {
     public class AngleTests : AngleTestsBase
     {
-<<<<<<< HEAD
         [Test]
         public void AngleDividedByTimeEqualsRotationalSpeed()
         {
             var rotationalSpeed = Angle.FromRadians(10)/TimeSpan.FromSeconds(5);
             Assert.AreEqual(rotationalSpeed, RotationalSpeed.FromRadiansPerSecond(2));
-=======
+        }
+
         protected override double ArcminutesInOneDegree
         {
             get
@@ -47,7 +47,6 @@
             {
                 return 3600.0;
             }
->>>>>>> d17c89f4
         }
 
         protected override double DegreesInOneDegree
@@ -60,11 +59,25 @@
             get { return 400/360.0; }
         }
 
+        protected override double MinutesOfArcInOneDegree
+        {
+            get
+            {
+                return 60.0;
+            }
+        }
 
         protected override double RadiansInOneDegree
         {
             get { return Math.PI/2/90; }
         }
 
+        protected override double SecondsOfArcInOneDegree
+        {
+            get
+            {
+                return 3600.0;
+            }
+        }
     }
 }