--- conflicted
+++ resolved
@@ -14,11 +14,7 @@
       },
       "FromUnitToBaseFunc": "{x} / 1e3",
       "FromBaseToUnitFunc": "{x} * 1e3",
-<<<<<<< HEAD
-      "Prefixes": [ "Pico", "Nano", "Micro", "Milli", "Centi", "Deci", "Deca", "Hecto", "Kilo" ],
-=======
       "Prefixes": [ "Femto", "Pico", "Nano", "Micro", "Milli", "Centi", "Deci", "Deca", "Hecto", "Kilo" ],
->>>>>>> c3cfde6c
       "Localization": [
         {
           "Culture": "en-US",
